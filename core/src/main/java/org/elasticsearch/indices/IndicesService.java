--- conflicted
+++ resolved
@@ -134,10 +134,7 @@
 import java.util.concurrent.atomic.AtomicBoolean;
 import java.util.concurrent.atomic.AtomicInteger;
 import java.util.function.Consumer;
-<<<<<<< HEAD
-=======
 import java.util.function.Function;
->>>>>>> 179dd885
 import java.util.function.Predicate;
 import java.util.function.Supplier;
 import java.util.stream.Collectors;
@@ -385,11 +382,7 @@
      * @throws IndexAlreadyExistsException if the index already exists.
      */
     @Override
-<<<<<<< HEAD
-    public synchronized IndexService createIndex(final NodeServicesProvider nodeServicesProvider, IndexMetaData indexMetaData, List<IndexEventListener> builtInListeners, Consumer<ShardId> globalCheckpointSyncer) throws IOException {
-=======
-    public synchronized IndexService createIndex(IndexMetaData indexMetaData, List<IndexEventListener> builtInListeners) throws IOException {
->>>>>>> 179dd885
+    public synchronized IndexService createIndex(IndexMetaData indexMetaData, List<IndexEventListener> builtInListeners, Consumer<ShardId> globalCheckpointSyncer) throws IOException {
         ensureChangesAllowed();
         if (indexMetaData.getIndexUUID().equals(IndexMetaData.INDEX_UUID_NA_VALUE)) {
             throw new IllegalArgumentException("index must have a real UUID found value: [" + indexMetaData.getIndexUUID() + "]");
@@ -407,12 +400,15 @@
         };
         finalListeners.add(onStoreClose);
         finalListeners.add(oldShardsStats);
-<<<<<<< HEAD
-        final IndexService indexService = createIndexService("create index", nodeServicesProvider, indexMetaData, indicesQueryCache,
-            indicesFieldDataCache, finalListeners, globalCheckpointSyncer, indexingMemoryController);
-=======
-        final IndexService indexService = createIndexService("create index", indexMetaData, indicesQueryCache, indicesFieldDataCache, finalListeners, indexingMemoryController);
->>>>>>> 179dd885
+        final IndexService indexService =
+            createIndexService(
+                "create index",
+                indexMetaData,
+                indicesQueryCache,
+                indicesFieldDataCache,
+                finalListeners,
+                globalCheckpointSyncer,
+                indexingMemoryController);
         boolean success = false;
         try {
             indexService.getIndexEventListener().afterIndexCreated(indexService);
@@ -429,16 +425,12 @@
     /**
      * This creates a new IndexService without registering it
      */
-<<<<<<< HEAD
-    private synchronized IndexService createIndexService(final String reason, final NodeServicesProvider nodeServicesProvider,
+    private synchronized IndexService createIndexService(final String reason,
                                                          IndexMetaData indexMetaData, IndicesQueryCache indicesQueryCache,
                                                          IndicesFieldDataCache indicesFieldDataCache,
                                                          List<IndexEventListener> builtInListeners,
                                                          Consumer<ShardId> globalCheckpointSyncer,
                                                          IndexingOperationListener... indexingOperationListeners) throws IOException {
-=======
-    private synchronized IndexService createIndexService(final String reason, IndexMetaData indexMetaData, IndicesQueryCache indicesQueryCache, IndicesFieldDataCache indicesFieldDataCache, List<IndexEventListener> builtInListeners, IndexingOperationListener... indexingOperationListeners) throws IOException {
->>>>>>> 179dd885
         final Index index = indexMetaData.getIndex();
         final Predicate<String> indexNameMatcher = (indexExpression) -> indexNameExpressionResolver.matchesIndex(index.getName(), indexExpression, clusterService.state());
         final IndexSettings idxSettings = new IndexSettings(indexMetaData, this.settings, indexNameMatcher, indexScopeSetting);
@@ -456,13 +448,20 @@
         for (IndexEventListener listener : builtInListeners) {
             indexModule.addIndexEventListener(listener);
         }
-<<<<<<< HEAD
-        return indexModule.newIndexService(nodeEnv, this, nodeServicesProvider, indicesQueryCache, mapperRegistry, globalCheckpointSyncer,
+        return indexModule.newIndexService(
+            nodeEnv,
+            this,
+            circuitBreakerService,
+            bigArrays,
+            threadPool,
+            scriptService,
+            indicesQueriesRegistry,
+            clusterService,
+            client,
+            indicesQueryCache,
+            mapperRegistry,
+            globalCheckpointSyncer,
             indicesFieldDataCache);
-=======
-        return indexModule.newIndexService(nodeEnv, this, circuitBreakerService, bigArrays, threadPool, scriptService,
-                indicesQueriesRegistry, clusterService, client, indicesQueryCache, mapperRegistry, indicesFieldDataCache);
->>>>>>> 179dd885
     }
 
     /**
@@ -479,14 +478,8 @@
             IndicesQueryCache indicesQueryCache = new IndicesQueryCache(settings);
             closeables.add(indicesQueryCache);
             // this will also fail if some plugin fails etc. which is nice since we can verify that early
-<<<<<<< HEAD
-            final IndexService service = createIndexService("metadata verification", nodeServicesProvider,
-                    metaData, indicesQueryCache, indicesFieldDataCache, Collections.emptyList(), s -> {
-                    });
-=======
-            final IndexService service = createIndexService("metadata verification", metaData, indicesQueryCache, indicesFieldDataCache,
-                    emptyList());
->>>>>>> 179dd885
+            final IndexService service =
+                createIndexService("metadata verification", metaData, indicesQueryCache, indicesFieldDataCache, emptyList(), s -> {});
             closeables.add(() -> service.close("metadata verification", false));
             for (ObjectCursor<MappingMetaData> typeMapping : metaData.getMappings().values()) {
                 // don't apply the default mapping, it has been applied when the mapping was created
@@ -1167,7 +1160,7 @@
     public void loadIntoContext(ShardSearchRequest request, SearchContext context, QueryPhase queryPhase) throws Exception {
         assert canCache(request, context);
         final DirectoryReader directoryReader = context.searcher().getDirectoryReader();
-        
+
         boolean[] loadedFromCache = new boolean[] { true };
         BytesReference bytesReference = cacheShardLevelResult(context.indexShard(), directoryReader, request.cacheKey(), out -> {
             queryPhase.execute(context);
