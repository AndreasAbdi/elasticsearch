--- conflicted
+++ resolved
@@ -357,17 +357,6 @@
     }
 
     private boolean innerIndex(Index index) throws IOException {
-<<<<<<< HEAD
-        synchronized (dirtyLock(index.uid())) {
-            try {
-                lastWriteNanos = index.startTime();
-                final long currentVersion;
-                final boolean deleted;
-                VersionValue versionValue = versionMap.getUnderLock(index.uid().bytes());
-                if (versionValue == null) {
-                    currentVersion = loadCurrentVersionFromIndex(index.uid());
-                    deleted = currentVersion == Versions.NOT_FOUND;
-=======
         try (Releasable ignored = acquireLock(index.uid())) {
             lastWriteNanos = index.startTime();
             final long currentVersion;
@@ -380,48 +369,42 @@
                 deleted = versionValue.delete();
                 if (engineConfig.isEnableGcDeletes() && versionValue.delete() && (engineConfig.getThreadPool().estimatedTimeInMillis() - versionValue.time()) > getGcDeletesInMillis()) {
                     currentVersion = Versions.NOT_FOUND; // deleted, and GC
->>>>>>> d3d57da8
                 } else {
-                    deleted = versionValue.delete();
-                    if (engineConfig.isEnableGcDeletes() && versionValue.delete() && (engineConfig.getThreadPool().estimatedTimeInMillis() - versionValue.time()) > getGcDeletesInMillis()) {
-                        currentVersion = Versions.NOT_FOUND; // deleted, and GC
-                    } else {
-                        currentVersion = versionValue.version();
-                    }
-                }
-
-                long expectedVersion = index.version();
-                if (isVersionConflictForWrites(index, currentVersion, deleted, expectedVersion)) {
-                    if (index.origin() == Operation.Origin.RECOVERY) {
-                        return false;
-                    } else {
-                        throw new VersionConflictEngineException(shardId, index.type(), index.id(),
-                                index.versionType().explainConflictForWrites(currentVersion, expectedVersion, deleted));
-                    }
-                }
-                long updatedVersion = index.versionType().updateVersion(currentVersion, expectedVersion);
-
-                final boolean created;
-                index.updateVersion(updatedVersion);
-                if (index.origin() == Operation.Origin.PRIMARY) {
-                    index.updateSeqNo(seqNoService.generateSeqNo());
-                }
-                if (currentVersion == Versions.NOT_FOUND) {
-                    // document does not exists, we can optimize for create
-                    created = true;
-                    index(index, indexWriter);
+                    currentVersion = versionValue.version();
+                }
+            }
+
+            long expectedVersion = index.version();
+            if (isVersionConflictForWrites(index, currentVersion, deleted, expectedVersion)) {
+                if (index.origin() == Operation.Origin.RECOVERY) {
+                    return false;
                 } else {
-                    created = update(index, versionValue, indexWriter);
-                }
-                Translog.Location translogLocation = translog.add(new Translog.Index(index));
-
-                versionMap.putUnderLock(index.uid().bytes(), new VersionValue(updatedVersion, translogLocation));
-                index.setTranslogLocation(translogLocation);
-                return created;
-            } finally {
-                if (index.seqNo() != SequenceNumbersService.UNASSIGNED_SEQ_NO) {
-                    seqNoService.markSeqNoAsCompleted(index.seqNo());
-                }
+                    throw new VersionConflictEngineException(shardId, index.type(), index.id(),
+                        index.versionType().explainConflictForWrites(currentVersion, expectedVersion, deleted));
+                }
+            }
+            long updatedVersion = index.versionType().updateVersion(currentVersion, expectedVersion);
+
+            final boolean created;
+            index.updateVersion(updatedVersion);
+            if (index.origin() == Operation.Origin.PRIMARY) {
+                index.updateSeqNo(seqNoService.generateSeqNo());
+            }
+            if (currentVersion == Versions.NOT_FOUND) {
+                // document does not exists, we can optimize for create
+                created = true;
+                index(index, indexWriter);
+            } else {
+                created = update(index, versionValue, indexWriter);
+            }
+            Translog.Location translogLocation = translog.add(new Translog.Index(index));
+
+            versionMap.putUnderLock(index.uid().bytes(), new VersionValue(updatedVersion, translogLocation));
+            index.setTranslogLocation(translogLocation);
+            return created;
+        } finally {
+            if (index.seqNo() != SequenceNumbersService.UNASSIGNED_SEQ_NO) {
+                seqNoService.markSeqNoAsCompleted(index.seqNo());
             }
         }
     }
@@ -476,17 +459,6 @@
     }
 
     private void innerDelete(Delete delete) throws IOException {
-<<<<<<< HEAD
-        synchronized (dirtyLock(delete.uid())) {
-            try {
-                lastWriteNanos = delete.startTime();
-                final long currentVersion;
-                final boolean deleted;
-                VersionValue versionValue = versionMap.getUnderLock(delete.uid().bytes());
-                if (versionValue == null) {
-                    currentVersion = loadCurrentVersionFromIndex(delete.uid());
-                    deleted = currentVersion == Versions.NOT_FOUND;
-=======
         try (Releasable ignored = acquireLock(delete.uid())) {
             lastWriteNanos = delete.startTime();
             final long currentVersion;
@@ -499,53 +471,47 @@
                 deleted = versionValue.delete();
                 if (engineConfig.isEnableGcDeletes() && versionValue.delete() && (engineConfig.getThreadPool().estimatedTimeInMillis() - versionValue.time()) > getGcDeletesInMillis()) {
                     currentVersion = Versions.NOT_FOUND; // deleted, and GC
->>>>>>> d3d57da8
                 } else {
-                    deleted = versionValue.delete();
-                    if (engineConfig.isEnableGcDeletes() && versionValue.delete() && (engineConfig.getThreadPool().estimatedTimeInMillis() - versionValue.time()) > getGcDeletesInMillis()) {
-                        currentVersion = Versions.NOT_FOUND; // deleted, and GC
-                    } else {
-                        currentVersion = versionValue.version();
-                    }
-                }
-
-                long updatedVersion;
-                long expectedVersion = delete.version();
-                if (delete.versionType().isVersionConflictForWrites(currentVersion, expectedVersion, deleted)) {
-                    if (delete.origin() == Operation.Origin.RECOVERY) {
-                        return;
-                    } else {
-                        throw new VersionConflictEngineException(shardId, delete.type(), delete.id(),
-                                delete.versionType().explainConflictForWrites(currentVersion, expectedVersion, deleted));
-                    }
-                }
-                updatedVersion = delete.versionType().updateVersion(currentVersion, expectedVersion);
-
-                if (delete.origin() == Operation.Origin.PRIMARY) {
-                    delete.updateSeqNo(seqNoService.generateSeqNo());
-                }
-
-                final boolean found;
-                if (currentVersion == Versions.NOT_FOUND) {
-                    // doc does not exist and no prior deletes
-                    found = false;
-                } else if (versionValue != null && versionValue.delete()) {
-                    // a "delete on delete", in this case, we still increment the version, log it, and return that version
-                    found = false;
+                    currentVersion = versionValue.version();
+                }
+            }
+
+            long updatedVersion;
+            long expectedVersion = delete.version();
+            if (delete.versionType().isVersionConflictForWrites(currentVersion, expectedVersion, deleted)) {
+                if (delete.origin() == Operation.Origin.RECOVERY) {
+                    return;
                 } else {
-                    // we deleted a currently existing document
-                    indexWriter.deleteDocuments(delete.uid());
-                    found = true;
-                }
-
-                delete.updateVersion(updatedVersion, found);
-                Translog.Location translogLocation = translog.add(new Translog.Delete(delete));
-                versionMap.putUnderLock(delete.uid().bytes(), new DeleteVersionValue(updatedVersion, engineConfig.getThreadPool().estimatedTimeInMillis(), translogLocation));
-                delete.setTranslogLocation(translogLocation);
-            } finally {
-                if (delete.seqNo() != SequenceNumbersService.UNASSIGNED_SEQ_NO) {
-                    seqNoService.markSeqNoAsCompleted(delete.seqNo());
-                }
+                    throw new VersionConflictEngineException(shardId, delete.type(), delete.id(),
+                        delete.versionType().explainConflictForWrites(currentVersion, expectedVersion, deleted));
+                }
+            }
+            updatedVersion = delete.versionType().updateVersion(currentVersion, expectedVersion);
+
+            if (delete.origin() == Operation.Origin.PRIMARY) {
+                delete.updateSeqNo(seqNoService.generateSeqNo());
+            }
+
+            final boolean found;
+            if (currentVersion == Versions.NOT_FOUND) {
+                // doc does not exist and no prior deletes
+                found = false;
+            } else if (versionValue != null && versionValue.delete()) {
+                // a "delete on delete", in this case, we still increment the version, log it, and return that version
+                found = false;
+            } else {
+                // we deleted a currently existing document
+                indexWriter.deleteDocuments(delete.uid());
+                found = true;
+            }
+
+            delete.updateVersion(updatedVersion, found);
+            Translog.Location translogLocation = translog.add(new Translog.Delete(delete));
+            versionMap.putUnderLock(delete.uid().bytes(), new DeleteVersionValue(updatedVersion, engineConfig.getThreadPool().estimatedTimeInMillis(), translogLocation));
+            delete.setTranslogLocation(translogLocation);
+        } finally {
+            if (delete.seqNo() != SequenceNumbersService.UNASSIGNED_SEQ_NO) {
+                seqNoService.markSeqNoAsCompleted(delete.seqNo());
             }
         }
     }
