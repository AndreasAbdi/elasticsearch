/*
 * Licensed to Elasticsearch under one or more contributor
 * license agreements. See the NOTICE file distributed with
 * this work for additional information regarding copyright
 * ownership. Elasticsearch licenses this file to you under
 * the Apache License, Version 2.0 (the "License"); you may
 * not use this file except in compliance with the License.
 * You may obtain a copy of the License at
 *
 *    http://www.apache.org/licenses/LICENSE-2.0
 *
 * Unless required by applicable law or agreed to in writing,
 * software distributed under the License is distributed on an
 * "AS IS" BASIS, WITHOUT WARRANTIES OR CONDITIONS OF ANY
 * KIND, either express or implied.  See the License for the
 * specific language governing permissions and limitations
 * under the License.
 */

package org.elasticsearch.cluster.metadata;

import com.carrotsearch.hppc.cursors.ObjectCursor;

import org.elasticsearch.ElasticsearchException;
import org.elasticsearch.action.ActionListener;
import org.elasticsearch.action.admin.indices.alias.IndicesAliasesClusterStateUpdateRequest;
import org.elasticsearch.cluster.AckedClusterStateUpdateTask;
import org.elasticsearch.cluster.ClusterState;
import org.elasticsearch.cluster.ack.ClusterStateUpdateResponse;
import org.elasticsearch.cluster.metadata.AliasAction.NewAliasValidator;
import org.elasticsearch.cluster.service.ClusterService;
import org.elasticsearch.common.Priority;
import org.elasticsearch.common.Strings;
import org.elasticsearch.common.component.AbstractComponent;
import org.elasticsearch.common.inject.Inject;
import org.elasticsearch.common.settings.Settings;
import org.elasticsearch.index.Index;
import org.elasticsearch.index.IndexNotFoundException;
import org.elasticsearch.index.IndexService;
import org.elasticsearch.index.mapper.MapperService;
import org.elasticsearch.indices.IndicesService;

import java.io.IOException;
import java.util.ArrayList;
import java.util.HashMap;
import java.util.HashSet;
import java.util.List;
import java.util.Map;
import java.util.Set;
import java.util.function.Function;

import static java.util.Collections.emptyList;

/**
 * Service responsible for submitting add and remove aliases requests
 */
public class MetaDataIndexAliasesService extends AbstractComponent {

    private final ClusterService clusterService;

    private final IndicesService indicesService;

    private final AliasValidator aliasValidator;

    private final MetaDataDeleteIndexService deleteIndexService;

    @Inject
<<<<<<< HEAD
    public MetaDataIndexAliasesService(
        Settings settings,
        ClusterService clusterService,
        IndicesService indicesService,
        AliasValidator aliasValidator,
        NodeServicesProvider nodeServicesProvider,
        MetaDataDeleteIndexService deleteIndexService) {
=======
    public MetaDataIndexAliasesService(Settings settings, ClusterService clusterService, IndicesService indicesService,
            AliasValidator aliasValidator, MetaDataDeleteIndexService deleteIndexService) {
>>>>>>> 179dd885
        super(settings);
        this.clusterService = clusterService;
        this.indicesService = indicesService;
        this.aliasValidator = aliasValidator;
        this.deleteIndexService = deleteIndexService;
    }

    public void indicesAliases(final IndicesAliasesClusterStateUpdateRequest request,
                               final ActionListener<ClusterStateUpdateResponse> listener) {
        clusterService.submitStateUpdateTask("index-aliases",
            new AckedClusterStateUpdateTask<ClusterStateUpdateResponse>(Priority.URGENT, request, listener) {
                @Override
                protected ClusterStateUpdateResponse newResponse(boolean acknowledged) {
                    return new ClusterStateUpdateResponse(acknowledged);
                }

                @Override
                public ClusterState execute(ClusterState currentState) {
                    return innerExecute(currentState, request.actions());
                }
            });
    }

    ClusterState innerExecute(ClusterState currentState, Iterable<AliasAction> actions) {
        List<Index> indicesToClose = new ArrayList<>();
        Map<String, IndexService> indices = new HashMap<>();
        try {
            boolean changed = false;
            // Gather all the indexes that must be removed first so:
            // 1. We don't cause error when attempting to replace an index with a alias of the same name.
            // 2. We don't allow removal of aliases from indexes that we're just going to delete anyway. That'd be silly.
            Set<Index> indicesToDelete = new HashSet<>();
            for (AliasAction action : actions) {
                if (action.removeIndex()) {
                    IndexMetaData index = currentState.metaData().getIndices().get(action.getIndex());
                    if (index == null) {
                        throw new IndexNotFoundException(action.getIndex());
                    }
                    indicesToDelete.add(index.getIndex());
                    changed = true;
                }
            }
            // Remove the indexes if there are any to remove
            if (changed) {
                currentState = deleteIndexService.deleteIndices(currentState, indicesToDelete);
            }
            MetaData.Builder metadata = MetaData.builder(currentState.metaData());
            // Run the remaining alias actions
            for (AliasAction action : actions) {
                if (action.removeIndex()) {
                    // Handled above
                    continue;
                }
                IndexMetaData index = metadata.get(action.getIndex());
                if (index == null) {
                    throw new IndexNotFoundException(action.getIndex());
                }
                NewAliasValidator newAliasValidator = (alias, indexRouting, filter) -> {
                    /* It is important that we look up the index using the metadata builder we are modifying so we can remove an
                     * index and replace it with an alias. */
                    Function<String, IndexMetaData> indexLookup = name -> metadata.get(name);
                    aliasValidator.validateAlias(alias, action.getIndex(), indexRouting, indexLookup);
                    if (Strings.hasLength(filter)) {
                        IndexService indexService = indices.get(index.getIndex());
                        if (indexService == null) {
                            indexService = indicesService.indexService(index.getIndex());
                            if (indexService == null) {
                                // temporarily create the index and add mappings so we can parse the filter
                                try {
<<<<<<< HEAD
                                    indexService = indicesService.createIndex(nodeServicesProvider, index, emptyList(), shardId -> {});
=======
                                    indexService = indicesService.createIndex(index, emptyList());
>>>>>>> 179dd885
                                } catch (IOException e) {
                                    throw new ElasticsearchException("Failed to create temporary index for parsing the alias", e);
                                }
                                for (ObjectCursor<MappingMetaData> cursor : index.getMappings().values()) {
                                    MappingMetaData mappingMetaData = cursor.value;
                                    indexService.mapperService().merge(mappingMetaData.type(), mappingMetaData.source(),
                                        MapperService.MergeReason.MAPPING_RECOVERY, false);
                                }
                                indicesToClose.add(index.getIndex());
                            }
                            indices.put(action.getIndex(), indexService);
                        }
                        // the context is only used for validation so it's fine to pass fake values for the shard id and the current
                        // timestamp
                        aliasValidator.validateAliasFilter(alias, filter, indexService.newQueryShardContext(0, null, () -> 0L));
                    }
                };
                changed |= action.apply(newAliasValidator, metadata, index);
            }

            if (changed) {
                ClusterState updatedState = ClusterState.builder(currentState).metaData(metadata).build();
                // even though changes happened, they resulted in 0 actual changes to metadata
                // i.e. remove and add the same alias to the same index
                if (!updatedState.metaData().equalsAliases(currentState.metaData())) {
                    return updatedState;
                }
            }
            return currentState;
        } finally {
            for (Index index : indicesToClose) {
                indicesService.removeIndex(index, "created for alias processing");
            }
        }
    }

}<|MERGE_RESOLUTION|>--- conflicted
+++ resolved
@@ -65,18 +65,12 @@
     private final MetaDataDeleteIndexService deleteIndexService;
 
     @Inject
-<<<<<<< HEAD
     public MetaDataIndexAliasesService(
         Settings settings,
         ClusterService clusterService,
         IndicesService indicesService,
         AliasValidator aliasValidator,
-        NodeServicesProvider nodeServicesProvider,
         MetaDataDeleteIndexService deleteIndexService) {
-=======
-    public MetaDataIndexAliasesService(Settings settings, ClusterService clusterService, IndicesService indicesService,
-            AliasValidator aliasValidator, MetaDataDeleteIndexService deleteIndexService) {
->>>>>>> 179dd885
         super(settings);
         this.clusterService = clusterService;
         this.indicesService = indicesService;
@@ -146,11 +140,7 @@
                             if (indexService == null) {
                                 // temporarily create the index and add mappings so we can parse the filter
                                 try {
-<<<<<<< HEAD
-                                    indexService = indicesService.createIndex(nodeServicesProvider, index, emptyList(), shardId -> {});
-=======
-                                    indexService = indicesService.createIndex(index, emptyList());
->>>>>>> 179dd885
+                                    indexService = indicesService.createIndex(index, emptyList(), shardId -> {});
                                 } catch (IOException e) {
                                     throw new ElasticsearchException("Failed to create temporary index for parsing the alias", e);
                                 }
