--- conflicted
+++ resolved
@@ -304,29 +304,16 @@
                 for (String lang : scriptEngineService.getTypes()) {
                     switch (scriptMode) {
                         case ON:
-<<<<<<< HEAD
-                        assertCompileAccepted(lang, script, scriptType, scriptContext);
+                            assertCompileAccepted(lang, script, scriptType, scriptContext);
                             break;
                         case OFF:
-                        assertCompileRejected(lang, script, scriptType, scriptContext);
-                            break;
-                        case SANDBOX:
-                            if (scriptEngineService.sandboxed()) {
-                            assertCompileAccepted(lang, script, scriptType, scriptContext);
-                            } else {
                             assertCompileRejected(lang, script, scriptType, scriptContext);
-=======
-                            assertCompileAccepted(lang, script, scriptType, scriptContext, contextAndHeaders);
-                            break;
-                        case OFF:
-                            assertCompileRejected(lang, script, scriptType, scriptContext, contextAndHeaders);
                             break;
                         case SANDBOX:
                             if (scriptEngineService.isSandboxed()) {
-                                assertCompileAccepted(lang, script, scriptType, scriptContext, contextAndHeaders);
+                                assertCompileAccepted(lang, script, scriptType, scriptContext);
                             } else {
-                                assertCompileRejected(lang, script, scriptType, scriptContext, contextAndHeaders);
->>>>>>> a8c96730
+                                assertCompileRejected(lang, script, scriptType, scriptContext);
                             }
                             break;
                     }
@@ -416,12 +403,11 @@
     }
 
     public void testDefaultLanguage() throws IOException {
-        ContextAndHeaderHolder contextAndHeaderHolder = new ContextAndHeaderHolder();
         Settings.Builder builder = Settings.builder();
         builder.put("script.default_lang", "test");
         buildScriptService(builder.build());
         CompiledScript script =
-            scriptService.compile(new Script("1 + 1", ScriptType.INLINE, null, null), randomFrom(scriptContexts), contextAndHeaderHolder, Collections.emptyMap());
+            scriptService.compile(new Script("1 + 1", ScriptType.INLINE, null, null), randomFrom(scriptContexts), Collections.emptyMap());
         assertEquals(script.lang(), "test");
     }
 
@@ -442,13 +428,8 @@
         }
     }
 
-<<<<<<< HEAD
     private void assertCompileAccepted(String lang, String script, ScriptType scriptType, ScriptContext scriptContext) {
         assertThat(scriptService.compile(new Script(script, scriptType, lang, null), scriptContext, Collections.emptyMap()), notNullValue());
-=======
-    private void assertCompileAccepted(String lang, String script, ScriptType scriptType, ScriptContext scriptContext, HasContextAndHeaders contextAndHeaders) {
-        assertThat(scriptService.compile(new Script(script, scriptType, lang, null), scriptContext, contextAndHeaders, Collections.emptyMap()), notNullValue());
->>>>>>> a8c96730
     }
 
     public static class TestEngineService implements ScriptEngineService {
