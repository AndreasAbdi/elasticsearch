--- conflicted
+++ resolved
@@ -63,13 +63,9 @@
 import org.elasticsearch.xpack.core.ml.job.process.autodetect.state.CategorizerState;
 import org.elasticsearch.xpack.core.ml.job.process.autodetect.state.ModelSnapshot;
 import org.elasticsearch.xpack.core.ml.job.process.autodetect.state.Quantiles;
-<<<<<<< HEAD
 import org.elasticsearch.xpack.core.ml.utils.ExceptionsHelper;
 import org.elasticsearch.xpack.ml.datafeed.persistence.DatafeedConfigProvider;
 import org.elasticsearch.xpack.ml.job.persistence.JobConfigProvider;
-=======
-import org.elasticsearch.xpack.ml.job.JobManager;
->>>>>>> 006c38d1
 import org.elasticsearch.xpack.ml.job.persistence.JobDataDeleter;
 import org.elasticsearch.xpack.ml.job.persistence.JobResultsProvider;
 import org.elasticsearch.xpack.ml.notifications.Auditor;
@@ -153,13 +149,9 @@
                                    ActionListener<AcknowledgedResponse> listener) {
         logger.debug("Deleting job '{}'", request.getJobId());
 
-<<<<<<< HEAD
         if (request.isForce() == false) {
             checkJobIsNotOpen(request.getJobId(), state);
         }
-=======
-        JobManager.getJobOrThrowIfUnknown(request.getJobId(), state);
->>>>>>> 006c38d1
 
         TaskId taskId = new TaskId(clusterService.localNode().getId(), task.getId());
         ParentTaskAssigningClient parentTaskClient = new ParentTaskAssigningClient(client, taskId);
@@ -178,8 +170,6 @@
             }
         }
 
-        auditor.info(request.getJobId(), Messages.getMessage(Messages.JOB_AUDIT_DELETING, taskId));
-
         // The listener that will be executed at the end of the chain will notify all listeners
         ActionListener<AcknowledgedResponse> finalListener = ActionListener.wrap(
                 ack -> notifyListeners(request.getJobId(), ack, null),
@@ -188,6 +178,7 @@
 
         ActionListener<Boolean> markAsDeletingListener = ActionListener.wrap(
                 response -> {
+                    auditor.info(request.getJobId(), Messages.getMessage(Messages.JOB_AUDIT_DELETING, taskId));
                     if (request.isForce()) {
                         forceDeleteJob(parentTaskClient, request, finalListener);
                     } else {
@@ -195,7 +186,6 @@
                     }
                 },
                 e -> {
-                    auditor.error(request.getJobId(), Messages.getMessage(Messages.JOB_AUDIT_DELETING_FAILED, e.getMessage()));
                     finalListener.onFailure(e);
                 });
 
