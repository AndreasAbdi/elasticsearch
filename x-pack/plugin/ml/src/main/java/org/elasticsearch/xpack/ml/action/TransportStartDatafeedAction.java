/*
 * Copyright Elasticsearch B.V. and/or licensed to Elasticsearch B.V. under one
 * or more contributor license agreements. Licensed under the Elastic License;
 * you may not use this file except in compliance with the Elastic License.
 */
package org.elasticsearch.xpack.ml.action;

import org.elasticsearch.ElasticsearchException;
import org.elasticsearch.ElasticsearchStatusException;
import org.elasticsearch.ResourceAlreadyExistsException;
import org.elasticsearch.action.ActionListener;
import org.elasticsearch.action.support.ActionFilters;
import org.elasticsearch.action.support.master.AcknowledgedResponse;
import org.elasticsearch.action.support.master.TransportMasterNodeAction;
import org.elasticsearch.client.Client;
import org.elasticsearch.cluster.ClusterState;
import org.elasticsearch.cluster.block.ClusterBlockException;
import org.elasticsearch.cluster.block.ClusterBlockLevel;
import org.elasticsearch.cluster.metadata.IndexNameExpressionResolver;
import org.elasticsearch.cluster.service.ClusterService;
import org.elasticsearch.common.Nullable;
import org.elasticsearch.common.inject.Inject;
import org.elasticsearch.common.unit.TimeValue;
import org.elasticsearch.license.LicenseUtils;
import org.elasticsearch.license.RemoteClusterLicenseChecker;
import org.elasticsearch.license.XPackLicenseState;
import org.elasticsearch.persistent.AllocatedPersistentTask;
import org.elasticsearch.persistent.PersistentTaskState;
import org.elasticsearch.persistent.PersistentTasksCustomMetaData;
import org.elasticsearch.persistent.PersistentTasksExecutor;
import org.elasticsearch.persistent.PersistentTasksService;
import org.elasticsearch.rest.RestStatus;
import org.elasticsearch.tasks.TaskId;
import org.elasticsearch.threadpool.ThreadPool;
import org.elasticsearch.transport.TransportService;
import org.elasticsearch.xpack.core.XPackField;
import org.elasticsearch.xpack.core.ml.MlTasks;
import org.elasticsearch.xpack.core.ml.action.StartDatafeedAction;
import org.elasticsearch.xpack.core.ml.datafeed.DatafeedConfig;
import org.elasticsearch.xpack.core.ml.datafeed.DatafeedJobValidator;
import org.elasticsearch.xpack.core.ml.datafeed.DatafeedState;
import org.elasticsearch.xpack.core.ml.job.config.Job;
import org.elasticsearch.xpack.core.ml.job.config.JobState;
import org.elasticsearch.xpack.core.ml.utils.ExceptionsHelper;
import org.elasticsearch.xpack.ml.MachineLearning;
import org.elasticsearch.xpack.ml.datafeed.DatafeedManager;
import org.elasticsearch.xpack.ml.datafeed.DatafeedNodeSelector;
import org.elasticsearch.xpack.ml.datafeed.extractor.DataExtractorFactory;
import org.elasticsearch.xpack.ml.datafeed.persistence.DatafeedConfigProvider;
import org.elasticsearch.xpack.ml.job.persistence.JobConfigProvider;

import java.util.List;
import java.util.Locale;
import java.util.Map;
import java.util.concurrent.atomic.AtomicReference;
import java.util.function.Consumer;
import java.util.function.Predicate;

/* This class extends from TransportMasterNodeAction for cluster state observing purposes.
 The stop datafeed api also redirect the elected master node.
 The master node will wait for the datafeed to be started by checking the persistent task's status and then return.
 To ensure that a subsequent stop datafeed call will see that same task status (and sanity validation doesn't fail)
 both start and stop datafeed apis redirect to the elected master node.
 In case of instability persistent tasks checks may fail and that is ok, in that case all bets are off.
 The start datafeed api is a low through put api, so the fact that we redirect to elected master node shouldn't be an issue.
 */
public class TransportStartDatafeedAction extends TransportMasterNodeAction<StartDatafeedAction.Request, AcknowledgedResponse> {

    private final Client client;
    private final XPackLicenseState licenseState;
    private final PersistentTasksService persistentTasksService;
    private final JobConfigProvider jobConfigProvider;
    private final DatafeedConfigProvider datafeedConfigProvider;

    @Inject
    public TransportStartDatafeedAction(TransportService transportService, ThreadPool threadPool,
                                        ClusterService clusterService, XPackLicenseState licenseState,
                                        PersistentTasksService persistentTasksService,
                                        ActionFilters actionFilters, IndexNameExpressionResolver indexNameExpressionResolver,
<<<<<<< HEAD
                                        Client client, JobConfigProvider jobConfigProvider, DatafeedConfigProvider datafeedConfigProvider) {
        super(settings, StartDatafeedAction.NAME, transportService, clusterService, threadPool, actionFilters, indexNameExpressionResolver,
=======
                                        Client client) {
        super(StartDatafeedAction.NAME, transportService, clusterService, threadPool, actionFilters, indexNameExpressionResolver,
>>>>>>> 9f3effd6
                StartDatafeedAction.Request::new);
        this.licenseState = licenseState;
        this.persistentTasksService = persistentTasksService;
        this.client = client;
        this.jobConfigProvider = jobConfigProvider;
        this.datafeedConfigProvider = datafeedConfigProvider;
    }

    static void validate(Job job, DatafeedConfig datafeedConfig, PersistentTasksCustomMetaData tasks) {
        DatafeedJobValidator.validate(datafeedConfig, job);
        JobState jobState = MlTasks.getJobState(datafeedConfig.getJobId(), tasks);
        if (jobState.isAnyOf(JobState.OPENING, JobState.OPENED) == false) {
            throw ExceptionsHelper.conflictStatusException("cannot start datafeed [" + datafeedConfig.getId() +
                    "] because job [" + job.getId() + "] is " + jobState);
        }
    }

    @Override
    protected String executor() {
        // This api doesn't do heavy or blocking operations (just delegates PersistentTasksService),
        // so we can do this on the network thread
        return ThreadPool.Names.SAME;
    }

    @Override
    protected AcknowledgedResponse newResponse() {
        return new AcknowledgedResponse();
    }

    @Override
    protected void masterOperation(StartDatafeedAction.Request request, ClusterState state,
                                   ActionListener<AcknowledgedResponse> listener) {
        StartDatafeedAction.DatafeedParams params = request.getParams();
        if (licenseState.isMachineLearningAllowed() == false) {
            listener.onFailure(LicenseUtils.newComplianceException(XPackField.MACHINE_LEARNING));
            return;
        }

        AtomicReference<DatafeedConfig> datafeedConfigHolder = new AtomicReference<>();
        PersistentTasksCustomMetaData tasks = state.getMetaData().custom(PersistentTasksCustomMetaData.TYPE);

        ActionListener<PersistentTasksCustomMetaData.PersistentTask<StartDatafeedAction.DatafeedParams>> waitForTaskListener =
                new ActionListener<PersistentTasksCustomMetaData.PersistentTask<StartDatafeedAction.DatafeedParams>>() {
                    @Override
                    public void onResponse(PersistentTasksCustomMetaData.PersistentTask<StartDatafeedAction.DatafeedParams>
                                                   persistentTask) {
                        waitForDatafeedStarted(persistentTask.getId(), params, listener);
                    }

                    @Override
                    public void onFailure(Exception e) {
                        if (e instanceof ResourceAlreadyExistsException) {
                            logger.debug("datafeed already started", e);
                            e = new ElasticsearchStatusException("cannot start datafeed [" + params.getDatafeedId() +
                                    "] because it has already been started", RestStatus.CONFLICT);
                        }
                        listener.onFailure(e);
                    }
                };

        // Verify data extractor factory can be created, then start persistent task
        Consumer<Job> createDataExtrator = job -> {
                if (RemoteClusterLicenseChecker.containsRemoteIndex(params.getDatafeedIndices())) {
                    final RemoteClusterLicenseChecker remoteClusterLicenseChecker =
                            new RemoteClusterLicenseChecker(client, XPackLicenseState::isMachineLearningAllowedForOperationMode);
                    remoteClusterLicenseChecker.checkRemoteClusterLicenses(
                            RemoteClusterLicenseChecker.remoteClusterAliases(params.getDatafeedIndices()),
                            ActionListener.wrap(
                                    response -> {
                                        if (response.isSuccess() == false) {
                                            listener.onFailure(createUnlicensedError(params.getDatafeedId(), response));
                                        } else {
                                            createDataExtractor(job, datafeedConfigHolder.get(), params, waitForTaskListener);
                                        }
                                    },
                                    e -> listener.onFailure(
                                            createUnknownLicenseError(
                                                    params.getDatafeedId(),
                                                    RemoteClusterLicenseChecker.remoteIndices(params.getDatafeedIndices()), e))
                            )
                    );
                } else {
                    createDataExtractor(job, datafeedConfigHolder.get(), params, waitForTaskListener);
                }
            };

        ActionListener<Job.Builder> jobListener = ActionListener.wrap(
                jobBuilder -> {
                    try {
                        Job job = jobBuilder.build();
                        validate(job, datafeedConfigHolder.get(), tasks);
                        createDataExtrator.accept(job);
                    } catch (Exception e) {
                        listener.onFailure(e);
                    }
                },
                listener::onFailure
        );

        ActionListener<DatafeedConfig.Builder> datafeedListener = ActionListener.wrap(
                datafeedBuilder -> {
                    try {
                        DatafeedConfig datafeedConfig = datafeedBuilder.build();
                        params.setDatafeedIndices(datafeedConfig.getIndices());
                        params.setJobId(datafeedConfig.getJobId());
                        datafeedConfigHolder.set(datafeedConfig);
                        jobConfigProvider.getJob(datafeedConfig.getJobId(), jobListener);
                    } catch (Exception e) {
                        listener.onFailure(e);
                    }
                },
                listener::onFailure
        );

        datafeedConfigProvider.getDatafeedConfig(params.getDatafeedId(), datafeedListener);
    }

    private void createDataExtractor(Job job, DatafeedConfig datafeed, StartDatafeedAction.DatafeedParams params,
                                     ActionListener<PersistentTasksCustomMetaData.PersistentTask<StartDatafeedAction.DatafeedParams>>
                                             listener) {
        DataExtractorFactory.create(client, datafeed, job, ActionListener.wrap(
                dataExtractorFactory ->
                        persistentTasksService.sendStartRequest(MlTasks.datafeedTaskId(params.getDatafeedId()),
                                MlTasks.DATAFEED_TASK_NAME, params, listener)
                , listener::onFailure));
    }

    @Override
    protected ClusterBlockException checkBlock(StartDatafeedAction.Request request, ClusterState state) {
        // We only delegate here to PersistentTasksService, but if there is a metadata writeblock,
        // then delagating to PersistentTasksService doesn't make a whole lot of sense,
        // because PersistentTasksService will then fail.
        return state.blocks().globalBlockedException(ClusterBlockLevel.METADATA_WRITE);
    }

    private void waitForDatafeedStarted(String taskId, StartDatafeedAction.DatafeedParams params,
                                        ActionListener<AcknowledgedResponse> listener) {
        DatafeedPredicate predicate = new DatafeedPredicate();
        persistentTasksService.waitForPersistentTaskCondition(taskId, predicate, params.getTimeout(),
                new PersistentTasksService.WaitForPersistentTaskListener<StartDatafeedAction.DatafeedParams>() {
                    @Override
                    public void onResponse(PersistentTasksCustomMetaData.PersistentTask<StartDatafeedAction.DatafeedParams>
                                                   persistentTask) {
                        if (predicate.exception != null) {
                            // We want to return to the caller without leaving an unassigned persistent task, to match
                            // what would have happened if the error had been detected in the "fast fail" validation
                            cancelDatafeedStart(persistentTask, predicate.exception, listener);
                        } else {
                            listener.onResponse(new AcknowledgedResponse(true));
                        }
                    }

                    @Override
                    public void onFailure(Exception e) {
                        listener.onFailure(e);
                    }

                    @Override
                    public void onTimeout(TimeValue timeout) {
                        listener.onFailure(new ElasticsearchException("Starting datafeed ["
                                + params.getDatafeedId() + "] timed out after [" + timeout + "]"));
                    }
                });
    }

    private void cancelDatafeedStart(PersistentTasksCustomMetaData.PersistentTask<StartDatafeedAction.DatafeedParams> persistentTask,
                                     Exception exception, ActionListener<AcknowledgedResponse> listener) {
        persistentTasksService.sendRemoveRequest(persistentTask.getId(),
                new ActionListener<PersistentTasksCustomMetaData.PersistentTask<?>>() {
                    @Override
                    public void onResponse(PersistentTasksCustomMetaData.PersistentTask<?> task) {
                        // We succeeded in cancelling the persistent task, but the
                        // problem that caused us to cancel it is the overall result
                        listener.onFailure(exception);
                    }

                    @Override
                    public void onFailure(Exception e) {
                        logger.error("[" + persistentTask.getParams().getDatafeedId() + "] Failed to cancel persistent task that could " +
                                "not be assigned due to [" + exception.getMessage() + "]", e);
                        listener.onFailure(exception);
                    }
                }
        );
    }

    private ElasticsearchStatusException createUnlicensedError(
            final String datafeedId, final RemoteClusterLicenseChecker.LicenseCheck licenseCheck) {
        final String message = String.format(
                Locale.ROOT,
                "cannot start datafeed [%s] as it is configured to use indices on remote cluster [%s] that is not licensed for ml; %s",
                datafeedId,
                licenseCheck.remoteClusterLicenseInfo().clusterAlias(),
                RemoteClusterLicenseChecker.buildErrorMessage(
                        "ml",
                        licenseCheck.remoteClusterLicenseInfo(),
                        RemoteClusterLicenseChecker::isLicensePlatinumOrTrial));
        return new ElasticsearchStatusException(message, RestStatus.BAD_REQUEST);
    }

    private ElasticsearchStatusException createUnknownLicenseError(
            final String datafeedId, final List<String> remoteIndices, final Exception cause) {
        final int numberOfRemoteClusters = RemoteClusterLicenseChecker.remoteClusterAliases(remoteIndices).size();
        assert numberOfRemoteClusters > 0;
        final String remoteClusterQualifier = numberOfRemoteClusters == 1 ? "a remote cluster" : "remote clusters";
        final String licenseTypeQualifier = numberOfRemoteClusters == 1 ? "" : "s";
        final String message = String.format(
                Locale.ROOT,
                "cannot start datafeed [%s] as it uses indices on %s %s but the license type%s could not be verified",
                datafeedId,
                remoteClusterQualifier,
                remoteIndices,
                licenseTypeQualifier);

        return new ElasticsearchStatusException(message, RestStatus.BAD_REQUEST, cause);
    }

    public static class StartDatafeedPersistentTasksExecutor extends PersistentTasksExecutor<StartDatafeedAction.DatafeedParams> {
        private final DatafeedManager datafeedManager;
        private final IndexNameExpressionResolver resolver;

<<<<<<< HEAD
        public StartDatafeedPersistentTasksExecutor(Settings settings, DatafeedManager datafeedManager) {
            super(settings, MlTasks.DATAFEED_TASK_NAME, MachineLearning.UTILITY_THREAD_POOL_NAME);
=======
        public StartDatafeedPersistentTasksExecutor(DatafeedManager datafeedManager) {
            super(StartDatafeedAction.TASK_NAME, MachineLearning.UTILITY_THREAD_POOL_NAME);
>>>>>>> 9f3effd6
            this.datafeedManager = datafeedManager;
            this.resolver = new IndexNameExpressionResolver();
        }

        @Override
        public PersistentTasksCustomMetaData.Assignment getAssignment(StartDatafeedAction.DatafeedParams params,
                                                                      ClusterState clusterState) {
            return new DatafeedNodeSelector(clusterState, resolver, params.getDatafeedId(), params.getJobId(),
                    params.getDatafeedIndices()).selectNode();
        }

        @Override
        public void validate(StartDatafeedAction.DatafeedParams params, ClusterState clusterState) {
            new DatafeedNodeSelector(clusterState, resolver, params.getDatafeedId(), params.getJobId(), params.getDatafeedIndices())
                    .checkDatafeedTaskCanBeCreated();
        }

        @Override
        protected void nodeOperation(final AllocatedPersistentTask allocatedPersistentTask,
                                     final StartDatafeedAction.DatafeedParams params,
                                     final PersistentTaskState state) {
            DatafeedTask datafeedTask = (DatafeedTask) allocatedPersistentTask;
            datafeedTask.datafeedManager = datafeedManager;
            datafeedManager.run(datafeedTask,
                    (error) -> {
                        if (error != null) {
                            datafeedTask.markAsFailed(error);
                        } else {
                            datafeedTask.markAsCompleted();
                        }
                    });
        }

        @Override
        protected AllocatedPersistentTask createTask(
                long id, String type, String action, TaskId parentTaskId,
                PersistentTasksCustomMetaData.PersistentTask<StartDatafeedAction.DatafeedParams> persistentTask,
                Map<String, String> headers) {
            return new DatafeedTask(id, type, action, parentTaskId, persistentTask.getParams(), headers);
        }
    }

    public static class DatafeedTask extends AllocatedPersistentTask implements StartDatafeedAction.DatafeedTaskMatcher {

        private final String datafeedId;
        private final long startTime;
        private final Long endTime;
        /* only pck protected for testing */
        volatile DatafeedManager datafeedManager;

        DatafeedTask(long id, String type, String action, TaskId parentTaskId, StartDatafeedAction.DatafeedParams params,
                     Map<String, String> headers) {
            super(id, type, action, "datafeed-" + params.getDatafeedId(), parentTaskId, headers);
            this.datafeedId = params.getDatafeedId();
            this.startTime = params.getStartTime();
            this.endTime = params.getEndTime();
        }

        public String getDatafeedId() {
            return datafeedId;
        }

        public long getDatafeedStartTime() {
            return startTime;
        }

        @Nullable
        public Long getEndTime() {
            return endTime;
        }

        public boolean isLookbackOnly() {
            return endTime != null;
        }

        @Override
        protected void onCancelled() {
            // If the persistent task framework wants us to stop then we should do so immediately and
            // we should wait for an existing datafeed import to realize we want it to stop.
            // Note that this only applied when task cancel is invoked and stop datafeed api doesn't use this.
            // Also stop datafeed api will obey the timeout.
            stop(getReasonCancelled(), TimeValue.ZERO);
        }

        public void stop(String reason, TimeValue timeout) {
            if (datafeedManager != null) {
                datafeedManager.stopDatafeed(this, reason, timeout);
            }
        }

        public void isolate() {
            if (datafeedManager != null) {
                datafeedManager.isolateDatafeed(getAllocationId());
            }
        }
    }

    /**
     * Important: the methods of this class must NOT throw exceptions.  If they did then the callers
     * of endpoints waiting for a condition tested by this predicate would never get a response.
     */
    private class DatafeedPredicate implements Predicate<PersistentTasksCustomMetaData.PersistentTask<?>> {

        private volatile Exception exception;

        @Override
        public boolean test(PersistentTasksCustomMetaData.PersistentTask<?> persistentTask) {
            if (persistentTask == null) {
                return false;
            }
            PersistentTasksCustomMetaData.Assignment assignment = persistentTask.getAssignment();
            if (assignment != null && assignment.equals(PersistentTasksCustomMetaData.INITIAL_ASSIGNMENT) == false &&
                    assignment.isAssigned() == false) {
                // Assignment has failed despite passing our "fast fail" validation
                exception = new ElasticsearchStatusException("Could not start datafeed, allocation explanation [" +
                        assignment.getExplanation() + "]", RestStatus.TOO_MANY_REQUESTS);
                return true;
            }
            DatafeedState datafeedState = (DatafeedState) persistentTask.getState();
            return datafeedState == DatafeedState.STARTED;
        }
    }
}<|MERGE_RESOLUTION|>--- conflicted
+++ resolved
@@ -77,13 +77,8 @@
                                         ClusterService clusterService, XPackLicenseState licenseState,
                                         PersistentTasksService persistentTasksService,
                                         ActionFilters actionFilters, IndexNameExpressionResolver indexNameExpressionResolver,
-<<<<<<< HEAD
                                         Client client, JobConfigProvider jobConfigProvider, DatafeedConfigProvider datafeedConfigProvider) {
-        super(settings, StartDatafeedAction.NAME, transportService, clusterService, threadPool, actionFilters, indexNameExpressionResolver,
-=======
-                                        Client client) {
         super(StartDatafeedAction.NAME, transportService, clusterService, threadPool, actionFilters, indexNameExpressionResolver,
->>>>>>> 9f3effd6
                 StartDatafeedAction.Request::new);
         this.licenseState = licenseState;
         this.persistentTasksService = persistentTasksService;
@@ -305,13 +300,8 @@
         private final DatafeedManager datafeedManager;
         private final IndexNameExpressionResolver resolver;
 
-<<<<<<< HEAD
-        public StartDatafeedPersistentTasksExecutor(Settings settings, DatafeedManager datafeedManager) {
-            super(settings, MlTasks.DATAFEED_TASK_NAME, MachineLearning.UTILITY_THREAD_POOL_NAME);
-=======
         public StartDatafeedPersistentTasksExecutor(DatafeedManager datafeedManager) {
-            super(StartDatafeedAction.TASK_NAME, MachineLearning.UTILITY_THREAD_POOL_NAME);
->>>>>>> 9f3effd6
+            super(MlTasks.DATAFEED_TASK_NAME, MachineLearning.UTILITY_THREAD_POOL_NAME);
             this.datafeedManager = datafeedManager;
             this.resolver = new IndexNameExpressionResolver();
         }
