--- conflicted
+++ resolved
@@ -217,14 +217,9 @@
         // should we expose it, or maybe think about higher level integration of the
         // fake term frequency feature (LUCENE-7854)
         .put("delimitedtermfrequency",    Void.class)
-<<<<<<< HEAD
-        // not exposed, only used internally to index shingles and speed up phrase queries
-        .put("fixedshingle", Void.class)
-=======
         // LUCENE-8273: ConditionalTokenFilter allows analysis chains to skip
         // particular token filters based on the attributes of the current token.
         .put("termexclusion", Void.class)
->>>>>>> 34180f22
 
         .immutableMap();
 
